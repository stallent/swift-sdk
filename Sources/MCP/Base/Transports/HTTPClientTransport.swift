import Foundation
import Logging

#if canImport(FoundationNetworking)
    import FoundationNetworking
#endif

public actor HTTPClientTransport: Actor, Transport {
    public let endpoint: URL
    private let session: URLSession
    public private(set) var sessionID: String?
    private let streaming: Bool
    private var streamingTask: Task<Void, Never>?
    private var lastEventID: String?
    public nonisolated let logger: Logger

    private var isConnected = false
    private let messageStream: AsyncThrowingStream<Data, Swift.Error>
    private let messageContinuation: AsyncThrowingStream<Data, Swift.Error>.Continuation

    public init(
        endpoint: URL,
        configuration: URLSessionConfiguration = .default,
        streaming: Bool = false,
        logger: Logger? = nil
    ) {
        self.init(
            endpoint: endpoint,
            session: URLSession(configuration: configuration),
            streaming: streaming,
            logger: logger
        )
    }

    internal init(
        endpoint: URL,
        session: URLSession,
        streaming: Bool = false,
        logger: Logger? = nil
    ) {
        self.endpoint = endpoint
        self.session = session
        self.streaming = streaming

        // Create message stream
        var continuation: AsyncThrowingStream<Data, Swift.Error>.Continuation!
        self.messageStream = AsyncThrowingStream { continuation = $0 }
        self.messageContinuation = continuation

        self.logger =
            logger
            ?? Logger(
                label: "mcp.transport.http.client",
                factory: { _ in SwiftLogNoOpLogHandler() }
            )
    }

    /// Establishes connection with the transport
    public func connect() async throws {
        guard !isConnected else { return }
        isConnected = true

        if streaming {
            // Start listening to server events
            streamingTask = Task { await startListeningForServerEvents() }
        }

        logger.info("HTTP transport connected")
    }

    /// Disconnects from the transport
    public func disconnect() async {
        guard isConnected else { return }
        isConnected = false

        // Cancel streaming task if active
        streamingTask?.cancel()
        streamingTask = nil

        // Cancel any in-progress requests
        session.invalidateAndCancel()

        // Clean up message stream
        messageContinuation.finish()

        logger.info("HTTP clienttransport disconnected")
    }

    /// Sends data through an HTTP POST request
    public func send(_ data: Data) async throws {
        guard isConnected else {
            throw MCPError.internalError("Transport not connected")
        }

        var request = URLRequest(url: endpoint)
        request.httpMethod = "POST"
        request.addValue("application/json, text/event-stream", forHTTPHeaderField: "Accept")
        request.addValue("application/json", forHTTPHeaderField: "Content-Type")
        request.httpBody = data

        // Add session ID if available
        if let sessionID = sessionID {
            request.addValue(sessionID, forHTTPHeaderField: "Mcp-Session-Id")
        }

        let (responseStream, response) = try await session.bytes(for: request)

        guard let httpResponse = response as? HTTPURLResponse else {
            throw MCPError.internalError("Invalid HTTP response")
        }

        // Process the response based on content type and status code
        let contentType = httpResponse.value(forHTTPHeaderField: "Content-Type") ?? ""

        // Extract session ID if present
        if let newSessionID = httpResponse.value(forHTTPHeaderField: "Mcp-Session-Id") {
            self.sessionID = newSessionID
            logger.debug("Session ID received", metadata: ["sessionID": "\(newSessionID)"])
        }

        // Handle different response types
        switch httpResponse.statusCode {
        case 200, 201, 202:
            // For SSE, the processing happens in the streaming task
            if contentType.contains("text/event-stream") {
                logger.debug("Received SSE response, processing in streaming task")
                try await self.processSSE(responseStream)
                return
            }

            // For JSON responses, deliver the data directly
            if contentType.contains("application/json") {
                var buffer = Data()
                for try await byte in responseStream {
                    buffer.append(byte)
                }
                messageContinuation.yield(buffer)
            }
            
        case 404:
            // If we get a 404 with a session ID, it means our session is invalid
            if sessionID != nil {
                logger.warning("Session has expired")
                sessionID = nil
                throw MCPError.internalError("Session expired")
            }
            throw MCPError.internalError("Endpoint not found")
            
        case 405:
            // MCP Transport spec states that if a server doesn't support streaming from the GET,
            // it should return a 405. So lets cancel the task.
            self.streamingTask?.cancel()
        default:
            throw MCPError.internalError("HTTP error: \(httpResponse.statusCode)")
        }
    }

    /// Receives data in an async sequence
    public func receive() -> AsyncThrowingStream<Data, Swift.Error> {
        return messageStream
    }

    // MARK: - SSE

    /// Starts listening for server events using SSE
    private func startListeningForServerEvents() async {
        guard isConnected else { return }

        // Retry loop for connection drops
        while isConnected && !Task.isCancelled {
            do {
                try await connectToEventStream()
            } catch {
                if !Task.isCancelled {
                    logger.error("SSE connection error: \(error)")
                    // Wait before retrying
                    try? await Task.sleep(nanoseconds: 1_000_000_000)  // 1 second
                }
            }
        }
    }

    #if canImport(FoundationNetworking)
        private func connectToEventStream() async throws {
            logger.warning("SSE is not supported on this platform")
        }
    #else
        /// Establishes an SSE connection to the server
        private func connectToEventStream() async throws {
            guard isConnected else { return }

            var request = URLRequest(url: endpoint)
            request.httpMethod = "GET"
            request.addValue("text/event-stream", forHTTPHeaderField: "Accept")

            // Add session ID if available
            if let sessionID = sessionID {
                request.addValue(sessionID, forHTTPHeaderField: "Mcp-Session-Id")
            }

            // S.T. A different approach to resumability must be figured out
            // to properly support the spec. Since SSE can come in from the
            // POSTs, their sse message id's end up getting saves to lastEventID
            // and then passed to the GET which tells the server you are trying
            // to resume something that is "done". When that happens the GET
            // will not return notifications.
            
            // Add Last-Event-ID header for resumability if available
//            if let lastEventID = lastEventID {
//                request.addValue(lastEventID, forHTTPHeaderField: "Last-Event-ID")
//            }

            logger.debug("Starting SSE connection")

            // Create URLSession task for SSE
            let (stream, response) = try await session.bytes(for: request)

            guard let httpResponse = response as? HTTPURLResponse else {
                throw MCPError.internalError("Invalid HTTP response")
            }

            // Check response status
            guard httpResponse.statusCode == 200 else {
<<<<<<< HEAD
                // For servers that don't support streaming from this endpoint
                // they should return a 405 NOT ALLOWED. So lets cancel the task
                // instead of retrying
=======
                // If the server returns 405 Method Not Allowed,
                // it indicates that the server doesn't support SSE streaming.
                // We should cancel the task instead of retrying the connection.
>>>>>>> ccb070f2
                if httpResponse.statusCode == 405 {
                    self.streamingTask?.cancel()
                }
                throw MCPError.internalError("HTTP error: \(httpResponse.statusCode)")
            }

            // Extract session ID if present
            if let newSessionID = httpResponse.value(forHTTPHeaderField: "Mcp-Session-Id") {
                self.sessionID = newSessionID
            }

            try await self.processSSE(stream)
        }
    
        private func processSSE(_ stream: URLSession.AsyncBytes) async throws {
            // Process the SSE stream
            var buffer = ""
            var eventType = ""
            var eventID: String?
            var eventData = ""

            for try await byte in stream {
                if Task.isCancelled { break }

                guard let char = String(bytes: [byte], encoding: .utf8) else { continue }
                buffer.append(char)

                // Process complete lines
                while let newlineIndex = buffer.utf8.firstIndex(where: { $0 == 10 }) {
                    var line = buffer[..<newlineIndex]
                    if line.hasSuffix("\r") {
                        line = line.dropLast()
                    }

                    buffer = String(buffer[buffer.index(after: newlineIndex)...])

                    // Empty line marks the end of an event
                    if line.isEmpty {
                        if !eventData.isEmpty {
                            // Process the event
                            if eventType == "id" {
                                lastEventID = eventID
                            } else {
                                // Default event type is "message" if not specified
                                if let data = eventData.data(using: .utf8) {
                                    logger.debug(
                                        "SSE event received",
                                        metadata: [
                                            "type": "\(eventType.isEmpty ? "message" : eventType)",
                                            "id": "\(eventID ?? "none")",
                                        ])
                                    messageContinuation.yield(data)
                                }
                            }

                            // Reset for next event
                            eventType = ""
                            eventData = ""
                        }
                        continue
                    }

                    if line.hasSuffix("\r") {
                        line = line.dropLast()
                    }
                    
                    // Lines starting with ":" are comments
                    if line.hasPrefix(":") { continue }

                    // Parse field: value format
                    if let colonIndex = line.firstIndex(of: ":") {
                        let field = String(line[..<colonIndex])
                        var value = String(line[line.index(after: colonIndex)...])

                        // Trim leading space
                        if value.hasPrefix(" ") {
                            value = String(value.dropFirst())
                        }

                        // Process based on field
                        switch field {
                        case "event":
                            eventType = value
                        case "data":
                            if !eventData.isEmpty {
                                eventData.append("\n")
                            }
                            eventData.append(value)
                        case "id":
                            if !value.contains("\0") {  // ID must not contain NULL
                                eventID = value
                                lastEventID = value
                            }
                        case "retry":
                            // Retry timing not implemented
                            break
                        default:
                            // Unknown fields are ignored per SSE spec
                            break
                        }
                    }
                }
            }
        }
    #endif
    
}<|MERGE_RESOLUTION|>--- conflicted
+++ resolved
@@ -221,15 +221,9 @@
 
             // Check response status
             guard httpResponse.statusCode == 200 else {
-<<<<<<< HEAD
-                // For servers that don't support streaming from this endpoint
-                // they should return a 405 NOT ALLOWED. So lets cancel the task
-                // instead of retrying
-=======
                 // If the server returns 405 Method Not Allowed,
                 // it indicates that the server doesn't support SSE streaming.
                 // We should cancel the task instead of retrying the connection.
->>>>>>> ccb070f2
                 if httpResponse.statusCode == 405 {
                     self.streamingTask?.cancel()
                 }
